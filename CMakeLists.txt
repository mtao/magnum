--- conflicted
+++ resolved
@@ -64,7 +64,6 @@
 
 set(CMAKE_MODULE_PATH ${CMAKE_MODULE_PATH} "${CMAKE_SOURCE_DIR}/modules/")
 
-<<<<<<< HEAD
 if(${CMAKE_MAJOR_VERSION}.${CMAKE_MINOR_VERSION}.${CMAKE_PATCH_VERSION} VERSION_LESS 2.8.8)
     set(CMAKE_NO_OBJECT_TARGET 1)
     message(WARNING "CMake version < 2.8.8 is used, compilation with tests enabled will take a lot more time.")
@@ -73,10 +72,7 @@
     set(CMAKE_MODULE_PATH ${CMAKE_MODULE_PATH} "${Magnum_SOURCE_DIR}/modules-compatibility/")
 endif()
 
-# If targetting NaCl, set explicit OpenGL ES 2.0 support
-=======
 # If targeting NaCl, set explicit OpenGL ES 2.0 support
->>>>>>> 5f77a12f
 if(${CMAKE_SYSTEM_NAME} STREQUAL NaCl)
     set(TARGET_GLES 1)
     set(TARGET_GLES2 1)
