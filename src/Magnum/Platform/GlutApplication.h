--- conflicted
+++ resolved
@@ -40,19 +40,11 @@
 #include "Magnum/OpenGL.h"
 #include <GL/freeglut.h>
 
-<<<<<<< HEAD
 #ifdef CORRADE_GCC45_COMPATIBILITY
 #include "Magnum/Version.h"
 #endif
 
-namespace Magnum {
-
-class Context;
-
-namespace Platform {
-=======
 namespace Magnum { namespace Platform {
->>>>>>> 7d6de4ad
 
 /** @nosubgrouping
 @brief GLUT application
