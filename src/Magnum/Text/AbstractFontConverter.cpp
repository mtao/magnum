/*
    This file is part of Magnum.

    Copyright © 2010, 2011, 2012, 2013, 2014, 2015
              Vladimír Vondruš <mosra@centrum.cz>

    Permission is hereby granted, free of charge, to any person obtaining a
    copy of this software and associated documentation files (the "Software"),
    to deal in the Software without restriction, including without limitation
    the rights to use, copy, modify, merge, publish, distribute, sublicense,
    and/or sell copies of the Software, and to permit persons to whom the
    Software is furnished to do so, subject to the following conditions:

    The above copyright notice and this permission notice shall be included
    in all copies or substantial portions of the Software.

    THE SOFTWARE IS PROVIDED "AS IS", WITHOUT WARRANTY OF ANY KIND, EXPRESS OR
    IMPLIED, INCLUDING BUT NOT LIMITED TO THE WARRANTIES OF MERCHANTABILITY,
    FITNESS FOR A PARTICULAR PURPOSE AND NONINFRINGEMENT. IN NO EVENT SHALL
    THE AUTHORS OR COPYRIGHT HOLDERS BE LIABLE FOR ANY CLAIM, DAMAGES OR OTHER
    LIABILITY, WHETHER IN AN ACTION OF CONTRACT, TORT OR OTHERWISE, ARISING
    FROM, OUT OF OR IN CONNECTION WITH THE SOFTWARE OR THE USE OR OTHER
    DEALINGS IN THE SOFTWARE.
*/

#include "AbstractFontConverter.h"

#include <algorithm>
#include <Corrade/Containers/Array.h>
#include <Corrade/Utility/Assert.h>
#include <Corrade/Utility/Directory.h>
#include <Corrade/Utility/Unicode.h>

#include "Magnum/Text/GlyphCache.h"

namespace Magnum { namespace Text {

namespace {

#ifndef __MINGW32__
std::u32string uniqueUnicode(const std::string& characters)
#else
std::vector<char32_t> uniqueUnicode(const std::string& characters)
#endif
{
    /* Convert UTF-8 to UTF-32 */
    #ifndef __MINGW32__
    std::u32string result = Utility::Unicode::utf32(characters);
    #else
    std::vector<char32_t> result = Utility::Unicode::utf32(characters);
    #endif

    /* Remove duplicate glyphs */
    std::sort(result.begin(), result.end());
    result.erase(std::unique(result.begin(), result.end()), result.end());

    return result;
}

}

AbstractFontConverter::AbstractFontConverter() = default;

AbstractFontConverter::AbstractFontConverter(PluginManager::AbstractManager& manager, std::string plugin): PluginManager::AbstractPlugin(manager, std::move(plugin)) {}

<<<<<<< HEAD
std::vector<std::pair<std::string, Containers::Array<unsigned char>>> AbstractFontConverter::exportFontToData(AbstractFont& font, GlyphCache& cache, const std::string& filename, const std::string& characters) const {
    /* MSVC 2013 complains about deleted Array copy constructor if {} is used */
=======
std::vector<std::pair<std::string, Containers::Array<char>>> AbstractFontConverter::exportFontToData(AbstractFont& font, GlyphCache& cache, const std::string& filename, const std::string& characters) const {
>>>>>>> 7d6de4ad
    CORRADE_ASSERT(features() >= (Feature::ExportFont|Feature::ConvertData),
        "Text::AbstractFontConverter::exportFontToData(): feature not supported", (std::vector<std::pair<std::string, Containers::Array<unsigned char>>>{}));

    return doExportFontToData(font, cache, filename, uniqueUnicode(characters));
}

#ifndef __MINGW32__
std::vector<std::pair<std::string, Containers::Array<char>>> AbstractFontConverter::doExportFontToData(AbstractFont& font, GlyphCache& cache, const std::string& filename, const std::u32string& characters) const
#else
std::vector<std::pair<std::string, Containers::Array<char>>> AbstractFontConverter::doExportFontToData(AbstractFont& font, GlyphCache& cache, const std::string& filename, const std::vector<char32_t>& characters) const
#endif
{
    /* MSVC 2013 complains about deleted Array copy constructor if {} is used */
    CORRADE_ASSERT(!(features() & Feature::MultiFile),
        "Text::AbstractFontConverter::exportFontToData(): feature advertised but not implemented", (std::vector<std::pair<std::string, Containers::Array<unsigned char>>>{}));

    std::vector<std::pair<std::string, Containers::Array<char>>> out;
    out.emplace_back(filename, std::move(doExportFontToSingleData(font, cache, characters)));
    return out;
}

<<<<<<< HEAD
Containers::Array<unsigned char> AbstractFontConverter::exportFontToSingleData(AbstractFont& font, GlyphCache& cache, const std::string& characters) const {
    #ifndef CORRADE_GCC45_COMPATIBILITY
=======
Containers::Array<char> AbstractFontConverter::exportFontToSingleData(AbstractFont& font, GlyphCache& cache, const std::string& characters) const {
>>>>>>> 7d6de4ad
    CORRADE_ASSERT(features() >= (Feature::ExportFont|Feature::ConvertData),
        "Text::AbstractFontConverter::exportFontToSingleData(): feature not supported", nullptr);
    CORRADE_ASSERT(!(features() & Feature::MultiFile),
        "Text::AbstractFontConverter::exportFontToSingleData(): the format is not single-file", nullptr);
    #else
    CORRADE_ASSERT(features() >= (Feature::ExportFont|Feature::ConvertData),
        "Text::AbstractFontConverter::exportFontToSingleData(): feature not supported", {});
    CORRADE_ASSERT(!(features() & Feature::MultiFile),
        "Text::AbstractFontConverter::exportFontToSingleData(): the format is not single-file", {});
    #endif

    return doExportFontToSingleData(font, cache, uniqueUnicode(characters));
}

#ifndef __MINGW32__
Containers::Array<char> AbstractFontConverter::doExportFontToSingleData(AbstractFont&, GlyphCache&, const std::u32string&) const
#else
Containers::Array<char> AbstractFontConverter::doExportFontToSingleData(AbstractFont&, GlyphCache&, const std::vector<char32_t>&) const
#endif
{
    #ifndef CORRADE_GCC45_COMPATIBILITY
    CORRADE_ASSERT(false,
        "Text::AbstractFontConverter::exportFontToSingleData(): feature advertised but not implemented", nullptr);
    #else
    CORRADE_ASSERT(false,
        "Text::AbstractFontConverter::exportFontToSingleData(): feature advertised but not implemented", {});
    #endif
}

bool AbstractFontConverter::exportFontToFile(AbstractFont& font, GlyphCache& cache, const std::string& filename, const std::string& characters) const {
    CORRADE_ASSERT(features() & Feature::ExportFont,
        "Text::AbstractFontConverter::exportFontToFile(): feature not supported", false);

    return doExportFontToFile(font, cache, filename, uniqueUnicode(characters));
}

#ifndef __MINGW32__
bool AbstractFontConverter::doExportFontToFile(AbstractFont& font, GlyphCache& cache, const std::string& filename, const std::u32string& characters) const
#else
bool AbstractFontConverter::doExportFontToFile(AbstractFont& font, GlyphCache& cache, const std::string& filename, const std::vector<char32_t>& characters) const
#endif
{
    CORRADE_ASSERT(features() & Feature::ConvertData,
        "Text::AbstractFontConverter::exportFontToFile(): not implemented", false);

    /* Export all data */
    const auto data = doExportFontToData(font, cache, filename, characters);
    for(auto it = data.begin(); it != data.end(); ++it) if(!Utility::Directory::write(it->first, it->second)) {
        const auto& d = *it;
        Error() << "Text::AbstractFontConverter::exportFontToFile(): cannot write to file" << d.first;
        return false;
    }

    return true;
}

<<<<<<< HEAD
std::vector<std::pair<std::string, Containers::Array<unsigned char>>> AbstractFontConverter::exportGlyphCacheToData(GlyphCache& cache, const std::string& filename) const {
    /* MSVC 2013 complains about deleted Array copy constructor if {} is used */
=======
std::vector<std::pair<std::string, Containers::Array<char>>> AbstractFontConverter::exportGlyphCacheToData(GlyphCache& cache, const std::string& filename) const {
>>>>>>> 7d6de4ad
    CORRADE_ASSERT(features() >= (Feature::ExportGlyphCache|Feature::ConvertData),
        "Text::AbstractFontConverter::exportGlyphCacheToData(): feature not supported", (std::vector<std::pair<std::string, Containers::Array<unsigned char>>>{}));

    return doExportGlyphCacheToData(cache, filename);
}

<<<<<<< HEAD
std::vector<std::pair<std::string, Containers::Array<unsigned char>>> AbstractFontConverter::doExportGlyphCacheToData(GlyphCache& cache, const std::string& filename) const {
    /* MSVC 2013 complains about deleted Array copy constructor if {} is used */
=======
std::vector<std::pair<std::string, Containers::Array<char>>> AbstractFontConverter::doExportGlyphCacheToData(GlyphCache& cache, const std::string& filename) const {
>>>>>>> 7d6de4ad
    CORRADE_ASSERT(!(features() & Feature::MultiFile),
        "Text::AbstractFontConverter::exportGlyphCacheToData(): feature advertised but not implemented", (std::vector<std::pair<std::string, Containers::Array<unsigned char>>>{}));

    std::vector<std::pair<std::string, Containers::Array<char>>> out;
    out.emplace_back(filename, std::move(doExportGlyphCacheToSingleData(cache)));
    return out;
}

<<<<<<< HEAD
Containers::Array<unsigned char> AbstractFontConverter::exportGlyphCacheToSingleData(GlyphCache& cache) const {
    #ifndef CORRADE_GCC45_COMPATIBILITY
=======
Containers::Array<char> AbstractFontConverter::exportGlyphCacheToSingleData(GlyphCache& cache) const {
>>>>>>> 7d6de4ad
    CORRADE_ASSERT(features() >= (Feature::ExportGlyphCache|Feature::ConvertData),
        "Text::AbstractFontConverter::exportGlyphCacheToSingleData(): feature not supported", nullptr);
    CORRADE_ASSERT(!(features() & Feature::MultiFile),
        "Text::AbstractFontConverter::exportGlyphCacheToSingleData(): the format is not single-file", nullptr);
    #else
    CORRADE_ASSERT(features() >= (Feature::ExportGlyphCache|Feature::ConvertData),
        "Text::AbstractFontConverter::exportGlyphCacheToSingleData(): feature not supported", {});
    CORRADE_ASSERT(!(features() & Feature::MultiFile),
        "Text::AbstractFontConverter::exportGlyphCacheToSingleData(): the format is not single-file", {});
    #endif

    return doExportGlyphCacheToSingleData(cache);
}

<<<<<<< HEAD
Containers::Array<unsigned char> AbstractFontConverter::doExportGlyphCacheToSingleData(GlyphCache&) const {
    #ifndef CORRADE_GCC45_COMPATIBILITY
=======
Containers::Array<char> AbstractFontConverter::doExportGlyphCacheToSingleData(GlyphCache&) const {
>>>>>>> 7d6de4ad
    CORRADE_ASSERT(false,
        "Text::AbstractFontConverter::exportGlyphCacheToSingleData(): feature advertised but not implemented", nullptr);
    #else
    CORRADE_ASSERT(false,
        "Text::AbstractFontConverter::exportGlyphCacheToSingleData(): feature advertised but not implemented", {});
    #endif
}

bool AbstractFontConverter::exportGlyphCacheToFile(GlyphCache& cache, const std::string& filename) const {
    CORRADE_ASSERT(features() & Feature::ExportGlyphCache,
        "Text::AbstractFontConverter::exportGlyphCacheToFile(): feature not supported", false);

    return doExportGlyphCacheToFile(cache, filename);
}

bool AbstractFontConverter::doExportGlyphCacheToFile(GlyphCache& cache, const std::string& filename) const {
    CORRADE_ASSERT(features() & Feature::ConvertData,
        "Text::AbstractFontConverter::exportGlyphCacheToFile(): not implemented", false);

    /* Export all data */
    const auto data = doExportGlyphCacheToData(cache, filename);
    for(auto it = data.begin(); it != data.end(); ++it) if(!Utility::Directory::write(it->first, it->second)) {
        Error() << "Text::AbstractFontConverter::exportGlyphCacheToFile(): cannot write to file" << it->first;
        return false;
    }

    return true;
}

std::unique_ptr<GlyphCache> AbstractFontConverter::importGlyphCacheFromData(const std::vector<std::pair<std::string, Containers::ArrayReference<const char>>>& data) const {
    CORRADE_ASSERT(features() >= (Feature::ImportGlyphCache|Feature::ConvertData),
        "Text::AbstractFontConverter::importGlyphCacheFromData(): feature not supported", {});
    CORRADE_ASSERT(!data.empty(),
        "Text::AbstractFontConverter::importGlyphCacheFromData(): no data passed", {});

    return doImportGlyphCacheFromData(data);
}

std::unique_ptr<GlyphCache> AbstractFontConverter::doImportGlyphCacheFromData(const std::vector<std::pair<std::string, Containers::ArrayReference<const char>>>& data) const {
    CORRADE_ASSERT(!(features() & Feature::MultiFile),
        "Text::AbstractFontConverter::importGlyphCacheFromData(): feature advertised but not implemented", {});
    CORRADE_ASSERT(data.size() == 1,
        "Text::AbstractFontConverter::importGlyphCacheFromData(): expected just one file for single-file format", {});

    return doImportGlyphCacheFromSingleData(data[0].second);
}

std::unique_ptr<GlyphCache> AbstractFontConverter::importGlyphCacheFromSingleData(Containers::ArrayReference<const char> data) const {
    CORRADE_ASSERT(features() >= (Feature::ImportGlyphCache|Feature::ConvertData),
        "Text::AbstractFontConverter::importGlyphCacheFromSingleData(): feature not supported", {});
    CORRADE_ASSERT(!(features() & Feature::MultiFile),
        "Text::AbstractFontConverter::importGlyphCacheFromSingleData(): the format is not single-file", {});

    return doImportGlyphCacheFromSingleData(data);
}

std::unique_ptr<GlyphCache> AbstractFontConverter::doImportGlyphCacheFromSingleData(Containers::ArrayReference<const char>) const {
    CORRADE_ASSERT(false,
        "Text::AbstractFontConverter::importGlyphCacheFromSingleData(): feature advertised but not implemented", {});
}

std::unique_ptr<GlyphCache> AbstractFontConverter::importGlyphCacheFromFile(const std::string& filename) const {
    CORRADE_ASSERT(features() & Feature::ImportGlyphCache,
        "Text::AbstractFontConverter::importGlyphCacheFromFile(): feature not supported", {});

    return doImportGlyphCacheFromFile(filename);
}

std::unique_ptr<GlyphCache> AbstractFontConverter::doImportGlyphCacheFromFile(const std::string& filename) const {
    CORRADE_ASSERT(features() & Feature::ConvertData && !(features() & Feature::MultiFile),
        "Text::AbstractFontConverter::importGlyphCacheFromFile(): not implemented", {});

    /* Open file */
    if(!Utility::Directory::fileExists(filename)) {
        Error() << "Trade::AbstractFontConverter::importGlyphCacheFromFile(): cannot open file" << filename;
        return {};
    }

    return doImportGlyphCacheFromSingleData(Utility::Directory::read(filename));
}

}}<|MERGE_RESOLUTION|>--- conflicted
+++ resolved
@@ -63,14 +63,10 @@
 
 AbstractFontConverter::AbstractFontConverter(PluginManager::AbstractManager& manager, std::string plugin): PluginManager::AbstractPlugin(manager, std::move(plugin)) {}
 
-<<<<<<< HEAD
-std::vector<std::pair<std::string, Containers::Array<unsigned char>>> AbstractFontConverter::exportFontToData(AbstractFont& font, GlyphCache& cache, const std::string& filename, const std::string& characters) const {
-    /* MSVC 2013 complains about deleted Array copy constructor if {} is used */
-=======
 std::vector<std::pair<std::string, Containers::Array<char>>> AbstractFontConverter::exportFontToData(AbstractFont& font, GlyphCache& cache, const std::string& filename, const std::string& characters) const {
->>>>>>> 7d6de4ad
+    /* MSVC 2013 complains about deleted Array copy constructor if {} is used */
     CORRADE_ASSERT(features() >= (Feature::ExportFont|Feature::ConvertData),
-        "Text::AbstractFontConverter::exportFontToData(): feature not supported", (std::vector<std::pair<std::string, Containers::Array<unsigned char>>>{}));
+        "Text::AbstractFontConverter::exportFontToData(): feature not supported", (std::vector<std::pair<std::string, Containers::Array<char>>>{}));
 
     return doExportFontToData(font, cache, filename, uniqueUnicode(characters));
 }
@@ -83,19 +79,15 @@
 {
     /* MSVC 2013 complains about deleted Array copy constructor if {} is used */
     CORRADE_ASSERT(!(features() & Feature::MultiFile),
-        "Text::AbstractFontConverter::exportFontToData(): feature advertised but not implemented", (std::vector<std::pair<std::string, Containers::Array<unsigned char>>>{}));
+        "Text::AbstractFontConverter::exportFontToData(): feature advertised but not implemented", (std::vector<std::pair<std::string, Containers::Array<char>>>{}));
 
     std::vector<std::pair<std::string, Containers::Array<char>>> out;
     out.emplace_back(filename, std::move(doExportFontToSingleData(font, cache, characters)));
     return out;
 }
 
-<<<<<<< HEAD
-Containers::Array<unsigned char> AbstractFontConverter::exportFontToSingleData(AbstractFont& font, GlyphCache& cache, const std::string& characters) const {
-    #ifndef CORRADE_GCC45_COMPATIBILITY
-=======
 Containers::Array<char> AbstractFontConverter::exportFontToSingleData(AbstractFont& font, GlyphCache& cache, const std::string& characters) const {
->>>>>>> 7d6de4ad
+    #ifndef CORRADE_GCC45_COMPATIBILITY
     CORRADE_ASSERT(features() >= (Feature::ExportFont|Feature::ConvertData),
         "Text::AbstractFontConverter::exportFontToSingleData(): feature not supported", nullptr);
     CORRADE_ASSERT(!(features() & Feature::MultiFile),
@@ -152,38 +144,26 @@
     return true;
 }
 
-<<<<<<< HEAD
-std::vector<std::pair<std::string, Containers::Array<unsigned char>>> AbstractFontConverter::exportGlyphCacheToData(GlyphCache& cache, const std::string& filename) const {
-    /* MSVC 2013 complains about deleted Array copy constructor if {} is used */
-=======
 std::vector<std::pair<std::string, Containers::Array<char>>> AbstractFontConverter::exportGlyphCacheToData(GlyphCache& cache, const std::string& filename) const {
->>>>>>> 7d6de4ad
+    /* MSVC 2013 complains about deleted Array copy constructor if {} is used */
     CORRADE_ASSERT(features() >= (Feature::ExportGlyphCache|Feature::ConvertData),
-        "Text::AbstractFontConverter::exportGlyphCacheToData(): feature not supported", (std::vector<std::pair<std::string, Containers::Array<unsigned char>>>{}));
+        "Text::AbstractFontConverter::exportGlyphCacheToData(): feature not supported", (std::vector<std::pair<std::string, Containers::Array<char>>>{}));
 
     return doExportGlyphCacheToData(cache, filename);
 }
 
-<<<<<<< HEAD
-std::vector<std::pair<std::string, Containers::Array<unsigned char>>> AbstractFontConverter::doExportGlyphCacheToData(GlyphCache& cache, const std::string& filename) const {
-    /* MSVC 2013 complains about deleted Array copy constructor if {} is used */
-=======
 std::vector<std::pair<std::string, Containers::Array<char>>> AbstractFontConverter::doExportGlyphCacheToData(GlyphCache& cache, const std::string& filename) const {
->>>>>>> 7d6de4ad
-    CORRADE_ASSERT(!(features() & Feature::MultiFile),
-        "Text::AbstractFontConverter::exportGlyphCacheToData(): feature advertised but not implemented", (std::vector<std::pair<std::string, Containers::Array<unsigned char>>>{}));
+    /* MSVC 2013 complains about deleted Array copy constructor if {} is used */
+    CORRADE_ASSERT(!(features() & Feature::MultiFile),
+        "Text::AbstractFontConverter::exportGlyphCacheToData(): feature advertised but not implemented", (std::vector<std::pair<std::string, Containers::Array<char>>>{}));
 
     std::vector<std::pair<std::string, Containers::Array<char>>> out;
     out.emplace_back(filename, std::move(doExportGlyphCacheToSingleData(cache)));
     return out;
 }
 
-<<<<<<< HEAD
-Containers::Array<unsigned char> AbstractFontConverter::exportGlyphCacheToSingleData(GlyphCache& cache) const {
-    #ifndef CORRADE_GCC45_COMPATIBILITY
-=======
 Containers::Array<char> AbstractFontConverter::exportGlyphCacheToSingleData(GlyphCache& cache) const {
->>>>>>> 7d6de4ad
+    #ifndef CORRADE_GCC45_COMPATIBILITY
     CORRADE_ASSERT(features() >= (Feature::ExportGlyphCache|Feature::ConvertData),
         "Text::AbstractFontConverter::exportGlyphCacheToSingleData(): feature not supported", nullptr);
     CORRADE_ASSERT(!(features() & Feature::MultiFile),
@@ -198,12 +178,8 @@
     return doExportGlyphCacheToSingleData(cache);
 }
 
-<<<<<<< HEAD
-Containers::Array<unsigned char> AbstractFontConverter::doExportGlyphCacheToSingleData(GlyphCache&) const {
-    #ifndef CORRADE_GCC45_COMPATIBILITY
-=======
 Containers::Array<char> AbstractFontConverter::doExportGlyphCacheToSingleData(GlyphCache&) const {
->>>>>>> 7d6de4ad
+    #ifndef CORRADE_GCC45_COMPATIBILITY
     CORRADE_ASSERT(false,
         "Text::AbstractFontConverter::exportGlyphCacheToSingleData(): feature advertised but not implemented", nullptr);
     #else
