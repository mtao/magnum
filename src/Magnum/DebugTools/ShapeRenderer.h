#ifndef Magnum_DebugTools_ShapeRenderer_h
#define Magnum_DebugTools_ShapeRenderer_h
/*
    This file is part of Magnum.

    Copyright © 2010, 2011, 2012, 2013, 2014
              Vladimír Vondruš <mosra@centrum.cz>

    Permission is hereby granted, free of charge, to any person obtaining a
    copy of this software and associated documentation files (the "Software"),
    to deal in the Software without restriction, including without limitation
    the rights to use, copy, modify, merge, publish, distribute, sublicense,
    and/or sell copies of the Software, and to permit persons to whom the
    Software is furnished to do so, subject to the following conditions:

    The above copyright notice and this permission notice shall be included
    in all copies or substantial portions of the Software.

    THE SOFTWARE IS PROVIDED "AS IS", WITHOUT WARRANTY OF ANY KIND, EXPRESS OR
    IMPLIED, INCLUDING BUT NOT LIMITED TO THE WARRANTIES OF MERCHANTABILITY,
    FITNESS FOR A PARTICULAR PURPOSE AND NONINFRINGEMENT. IN NO EVENT SHALL
    THE AUTHORS OR COPYRIGHT HOLDERS BE LIABLE FOR ANY CLAIM, DAMAGES OR OTHER
    LIABILITY, WHETHER IN AN ACTION OF CONTRACT, TORT OR OTHERWISE, ARISING
    FROM, OUT OF OR IN CONNECTION WITH THE SOFTWARE OR THE USE OR OTHER
    DEALINGS IN THE SOFTWARE.
*/

/** @file
 * @brief Class @ref Magnum::DebugTools::ShapeRenderer, @ref Magnum::DebugTools::ShapeRendererOptions, typedef @ref Magnum::DebugTools::ShapeRenderer2D, @ref Magnum::DebugTools::ShapeRenderer3D
 */

#include "Magnum/Color.h"
#include "Magnum/Resource.h"
#include "Magnum/SceneGraph/Drawable.h"
#include "Magnum/Shapes/Shapes.h"
#include "Magnum/Shapes/shapeImplementation.h"
#include "Magnum/DebugTools/visibility.h"

namespace Magnum { namespace DebugTools {

template<UnsignedInt> class ShapeRenderer;

namespace Implementation {
    template<UnsignedInt> class AbstractShapeRenderer;

    template<UnsignedInt dimensions> void createDebugMesh(ShapeRenderer<dimensions>& renderer, const Shapes::Implementation::AbstractShape<dimensions>& shape);
}

/**
@brief Shape renderer options

See @ref ShapeRenderer documentation for more information.
*/
class ShapeRendererOptions {
    public:
        /**
         * @brief Shape rendering mode
         *
         * @see @ref setRenderMode()
         */
        enum class RenderMode: UnsignedByte {
            Wireframe,      /**< Wireframe rendering */
            Solid           /**< Solid rendering */
        };

        constexpr ShapeRendererOptions(): _color(1.0f), _pointSize(0.25f), _renderMode(RenderMode::Wireframe) {}

        /** @brief Shape rendering mode */
        constexpr RenderMode renderMode() const { return _renderMode; }

        /**
         * @brief Set shape rendering mode
         * @return Reference to self (for method chaining)
         *
         * Default is @ref RenderMode::Wireframe.
         */
        ShapeRendererOptions& setRenderMode(RenderMode mode) {
            _renderMode = mode;
            return *this;
        }

        /** @brief Color of rendered shape */
        constexpr Color4 color() const { return _color; }

        /**
         * @brief Set color of rendered shape
         * @return Reference to self (for method chaining)
         *
         * Default is 100% opaque white.
         */
        ShapeRendererOptions& setColor(const Color4& color) {
            _color = color;
            return *this;
        }

        /** @brief Point size */
        constexpr Float pointSize() const { return _pointSize; }

        /**
         * @brief Set point size
         * @return Reference to self (for method chaining)
         *
         * Size of rendered crosshairs, representing @ref Shapes::Point shapes.
         * Default is `0.25f`.
         */
        ShapeRendererOptions& setPointSize(Float size) {
            _pointSize = size;
            return *this;
        }

    private:
        Color4 _color;
        Float _pointSize;
        RenderMode _renderMode;
};

/**
@brief Shape renderer

Visualizes collision shapes using wireframe primitives. See
@ref debug-tools-renderers for more information.

@section ShapeRenderer-usage Basic usage

Example code:
@code
// Create some options
DebugTools::ResourceManager::instance()->set("red",
    DebugTools::ShapeRendererOptions().setColor({1.0f, 0.0f, 0.0f}));

// Create debug renderer for given shape, use "red" options for it
Shapes::AbstractShape2D* shape;
new DebugTools::ShapeRenderer2D(shape, "red", debugDrawables);
@endcode

@see @ref ShapeRenderer2D, @ref ShapeRenderer3D, @ref ShapeRendererOptions

@todo Different drawing style for inverted shapes? (marking the "inside" somehow)
*/
template<UnsignedInt dimensions> class MAGNUM_DEBUGTOOLS_EXPORT ShapeRenderer: public SceneGraph::Drawable<dimensions, Float> {
<<<<<<< HEAD
    /* MSVC can't cope with <> here */
    #ifndef CORRADE_MSVC2013_COMPATIBILITY
    friend void Implementation::createDebugMesh<>(ShapeRenderer<dimensions>&, const Shapes::Implementation::AbstractShape<dimensions>&);
    #else
    template<UnsignedInt dimensions_> friend void Implementation::createDebugMesh(ShapeRenderer<dimensions_>&, const Shapes::Implementation::AbstractShape<dimensions_>&);
=======
    #ifndef DOXYGEN_GENERATING_OUTPUT
    friend void Implementation::createDebugMesh<>(ShapeRenderer<dimensions>&, const Shapes::Implementation::AbstractShape<dimensions>&);
>>>>>>> 9935e138
    #endif

    public:
        /**
         * @brief Constructor
         * @param shape     Shape for which to create debug renderer
         * @param options   Options resource key. See
         *      @ref ShapeRenderer-usage "class documentation" for more
         *      information.
         * @param drawables Drawable group
         *
         * The renderer is automatically added to shape's object features,
         * @p shape must be available for the whole lifetime of the renderer
         * and if it is group, it must not change its internal structure.
         */
        explicit ShapeRenderer(Shapes::AbstractShape<dimensions>& shape, ResourceKey options = ResourceKey(), SceneGraph::DrawableGroup<dimensions, Float>* drawables = nullptr);

        ~ShapeRenderer();

    private:
        void draw(const typename DimensionTraits<dimensions, Float>::MatrixType& transformationMatrix, SceneGraph::AbstractCamera<dimensions, Float>& camera) override;

        Resource<ShapeRendererOptions> options;
        std::vector<Implementation::AbstractShapeRenderer<dimensions>*> renderers;
};

/** @brief Two-dimensional shape renderer */
typedef ShapeRenderer<2> ShapeRenderer2D;

/** @brief Three-dimensional shape renderer */
typedef ShapeRenderer<3> ShapeRenderer3D;

}}

#endif<|MERGE_RESOLUTION|>--- conflicted
+++ resolved
@@ -138,16 +138,13 @@
 @todo Different drawing style for inverted shapes? (marking the "inside" somehow)
 */
 template<UnsignedInt dimensions> class MAGNUM_DEBUGTOOLS_EXPORT ShapeRenderer: public SceneGraph::Drawable<dimensions, Float> {
-<<<<<<< HEAD
+    #ifndef DOXYGEN_GENERATING_OUTPUT
     /* MSVC can't cope with <> here */
     #ifndef CORRADE_MSVC2013_COMPATIBILITY
     friend void Implementation::createDebugMesh<>(ShapeRenderer<dimensions>&, const Shapes::Implementation::AbstractShape<dimensions>&);
     #else
     template<UnsignedInt dimensions_> friend void Implementation::createDebugMesh(ShapeRenderer<dimensions_>&, const Shapes::Implementation::AbstractShape<dimensions_>&);
-=======
-    #ifndef DOXYGEN_GENERATING_OUTPUT
-    friend void Implementation::createDebugMesh<>(ShapeRenderer<dimensions>&, const Shapes::Implementation::AbstractShape<dimensions>&);
->>>>>>> 9935e138
+    #endif
     #endif
 
     public:
