--- conflicted
+++ resolved
@@ -310,17 +310,14 @@
             out.setFlag(Debug::SpaceAfterEachValue, false);
             out << "AbstractShaderProgram::link(): linking";
             if(shaders.size() != 1) {
-<<<<<<< HEAD
+                #if !defined(CORRADE_TARGET_NACL_NEWLIB) && !defined(CORRADE_TARGET_ANDROID) && !defined(__MINGW32__)
                 #ifndef CORRADE_GCC44_COMPATIBILITY
                 out << " of shader " << std::to_string(i);
                 #else
                 out << " of shader " << std::to_string(static_cast<long long int>(i));
-=======
-                #if !defined(CORRADE_TARGET_NACL_NEWLIB) && !defined(CORRADE_TARGET_ANDROID) && !defined(__MINGW32__)
-                out << " of shader " << std::to_string(i);
+                #endif
                 #else
                 out << " of shader " << converter.str();
->>>>>>> 1ab87a4d
                 #endif
             }
             out << " failed with the following message:\n"
@@ -333,17 +330,14 @@
             out.setFlag(Debug::SpaceAfterEachValue, false);
             out << "AbstractShaderProgram::link(): linking";
             if(shaders.size() != 1) {
-<<<<<<< HEAD
+                #if !defined(CORRADE_TARGET_NACL_NEWLIB) && !defined(CORRADE_TARGET_ANDROID) && !defined(__MINGW32__)
                 #ifndef CORRADE_GCC44_COMPATIBILITY
                 out << " of shader " << std::to_string(i);
                 #else
                 out << " of shader " << std::to_string(static_cast<long long int>(i));
-=======
-                #if !defined(CORRADE_TARGET_NACL_NEWLIB) && !defined(CORRADE_TARGET_ANDROID) && !defined(__MINGW32__)
-                out << " of shader " << std::to_string(i);
+                #endif
                 #else
                 out << " of shader " << converter.str();
->>>>>>> 1ab87a4d
                 #endif
             }
             out << " succeeded with the following message:\n"
