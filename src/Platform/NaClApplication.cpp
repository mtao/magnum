/*
    This file is part of Magnum.

    Copyright © 2010, 2011, 2012, 2013 Vladimír Vondruš <mosra@centrum.cz>

    Permission is hereby granted, free of charge, to any person obtaining a
    copy of this software and associated documentation files (the "Software"),
    to deal in the Software without restriction, including without limitation
    the rights to use, copy, modify, merge, publish, distribute, sublicense,
    and/or sell copies of the Software, and to permit persons to whom the
    Software is furnished to do so, subject to the following conditions:

    The above copyright notice and this permission notice shall be included
    in all copies or substantial portions of the Software.

    THE SOFTWARE IS PROVIDED "AS IS", WITHOUT WARRANTY OF ANY KIND, EXPRESS OR
    IMPLIED, INCLUDING BUT NOT LIMITED TO THE WARRANTIES OF MERCHANTABILITY,
    FITNESS FOR A PARTICULAR PURPOSE AND NONINFRINGEMENT. IN NO EVENT SHALL
    THE AUTHORS OR COPYRIGHT HOLDERS BE LIABLE FOR ANY CLAIM, DAMAGES OR OTHER
    LIABILITY, WHETHER IN AN ACTION OF CONTRACT, TORT OR OTHERWISE, ARISING
    FROM, OUT OF OR IN CONNECTION WITH THE SOFTWARE OR THE USE OR OTHER
    DEALINGS IN THE SOFTWARE.
*/

#include "NaClApplication.h"

#include <ppapi/cpp/graphics_3d.h>
#include <ppapi/cpp/fullscreen.h>
#include <ppapi/cpp/completion_callback.h>
#include <Utility/NaClStreamBuffer.h>

#include "Context.h"
#include "Platform/ScreenedApplication.hpp"

namespace Magnum { namespace Platform {

struct NaClApplication::ConsoleDebugOutput {
    explicit ConsoleDebugOutput(pp::Instance* instance);

    Utility::NaClConsoleStreamBuffer debugBuffer, warningBuffer, errorBuffer;
    std::ostream debugOutput, warningOutput, errorOutput;
};

NaClApplication::ConsoleDebugOutput::ConsoleDebugOutput(pp::Instance* instance): debugBuffer(instance, Utility::NaClConsoleStreamBuffer::LogLevel::Log), warningBuffer(instance, Utility::NaClConsoleStreamBuffer::LogLevel::Warning), errorBuffer(instance, Utility::NaClConsoleStreamBuffer::LogLevel::Error), debugOutput(&debugBuffer), warningOutput(&warningBuffer), errorOutput(&errorBuffer) {
    /* Inform about this change on standard output */
    Debug() << "Platform::NaClApplication: redirecting Debug, Warning and Error output to JavaScript console";

    Debug::setOutput(&debugOutput);
    Warning::setOutput(&warningOutput);
    Error::setOutput(&errorOutput);
}

/** @todo Delegating constructor when support for GCC 4.6 is dropped */

NaClApplication::NaClApplication(const Arguments& arguments, const Configuration& configuration): Instance(arguments), Graphics3DClient(this), MouseLock(this), graphics(nullptr), fullscreen(nullptr), c(nullptr) {
    debugOutput = new ConsoleDebugOutput(this);
    createContext(configuration);
}

#ifndef DOXYGEN_GENERATING_OUTPUT
NaClApplication::NaClApplication(const Arguments& arguments): Instance(arguments), Graphics3DClient(this), MouseLock(this), c(nullptr) {
    debugOutput = new ConsoleDebugOutput(this);
<<<<<<< HEAD
    /* GCC 4.5 can't handle {} here (wtf) */
    createContext(Configuration());
=======
    createContext();
>>>>>>> a9fe6358
}
#endif

#ifndef CORRADE_GCC45_COMPATIBILITY
NaClApplication::NaClApplication(const Arguments& arguments, std::nullptr_t)
#else
NaClApplication::NaClApplication(const Arguments& arguments, void*)
#endif
    : Instance(arguments), Graphics3DClient(this), MouseLock(this), c(nullptr)
{
    debugOutput = new ConsoleDebugOutput(this);
}

void NaClApplication::createContext() { createContext({}); }

void NaClApplication::createContext(const Configuration& configuration) {
    if(!tryCreateContext(configuration)) std::exit(1);
}

bool NaClApplication::tryCreateContext(const Configuration& configuration) {
    CORRADE_ASSERT(!c, "Platform::NaClApplication::tryCreateContext(): context already created", false);

    viewportSize = configuration.size();

    const std::int32_t attributes[] = {
        PP_GRAPHICS3DATTRIB_ALPHA_SIZE, 8,
        PP_GRAPHICS3DATTRIB_DEPTH_SIZE, 24,
        PP_GRAPHICS3DATTRIB_STENCIL_SIZE, 8,
        PP_GRAPHICS3DATTRIB_SAMPLES, configuration.sampleCount(),
        PP_GRAPHICS3DATTRIB_SAMPLE_BUFFERS, configuration.sampleCount() > 1 ? 1 : 0,
        PP_GRAPHICS3DATTRIB_WIDTH, configuration.size().x(),
        PP_GRAPHICS3DATTRIB_HEIGHT, configuration.size().y(),
        PP_GRAPHICS3DATTRIB_NONE
    };

    graphics = new pp::Graphics3D(this, attributes);
    if(graphics->is_null()) {
        Error() << "Platform::NaClApplication::tryCreateContext(): cannot create context";
        delete graphics;
        graphics = nullptr;
        return false;
    }
    if(!BindGraphics(*graphics)) {
        Error() << "Platform::NaClApplication::tryCreateContext(): cannot bind graphics";
        delete graphics;
        graphics = nullptr;
        return false;
    }

    fullscreen = new pp::Fullscreen(this);

    glSetCurrentContextPPAPI(graphics->pp_resource());

    /* Enable input handling for mouse and keyboard */
    RequestInputEvents(PP_INPUTEVENT_CLASS_MOUSE|PP_INPUTEVENT_CLASS_WHEEL);
    RequestFilteringInputEvents(PP_INPUTEVENT_CLASS_KEYBOARD);

    c = new Context;
    return true;
}

NaClApplication::~NaClApplication() {
    delete c;
    delete fullscreen;
    delete graphics;
    delete debugOutput;
}

bool NaClApplication::isFullscreen() {
    return fullscreen->IsFullscreen();
}

bool NaClApplication::setFullscreen(bool enabled) {
    /* Given fullscreen mode already set or switching to it is in progress, done */
    if(isFullscreen() == enabled || ((flags & Flag::FullscreenSwitchInProgress) && (flags & Flag::WillBeFullscreen) == enabled))
        return true;

    /* Switch to opposite fullscreen mode is in progress, can't revert it back */
    if((flags & Flag::FullscreenSwitchInProgress) && (flags & Flag::WillBeFullscreen) != enabled)
        return false;

    /* Set fullscreen */
    if(!fullscreen->SetFullscreen(enabled))
        return false;

    /* Set flags */
    flags |= Flag::FullscreenSwitchInProgress;
    enabled ? flags |= Flag::WillBeFullscreen : flags &= ~Flag::WillBeFullscreen;
    return true;
}

void NaClApplication::DidChangeView(const pp::View& view) {
    /* Fullscreen switch in progress */
    if(flags & Flag::FullscreenSwitchInProgress) {
        /* Done, remove the progress flag */
        if(isFullscreen() == bool(flags & Flag::WillBeFullscreen)) {
            flags &= ~Flag::FullscreenSwitchInProgress;
            flags |= Flag::Redraw;
        }

        /* Don't process anything during the switch */
        else return;
    }

    Vector2i size(view.GetRect().width(), view.GetRect().height());

    /* Canvas resized */
    if(viewportSize != size) {
        graphics->ResizeBuffers(size.x(), size.y());
        viewportEvent(viewportSize = size);
    }

    drawEvent();
}

bool NaClApplication::HandleInputEvent(const pp::InputEvent& event) {
    /* Don't handle anything during switch from/to fullscreen */
    if(flags & Flag::FullscreenSwitchInProgress) return false;

    Flags tmpFlags = flags;

    switch(event.GetType()) {
        case PP_INPUTEVENT_TYPE_KEYDOWN:
        case PP_INPUTEVENT_TYPE_KEYUP: {
            pp::KeyboardInputEvent keyEvent(event);
            KeyEvent e(static_cast<KeyEvent::Key>(keyEvent.GetKeyCode()), static_cast<InputEvent::Modifier>(keyEvent.GetModifiers()));
            event.GetType() == PP_INPUTEVENT_TYPE_KEYDOWN ? keyPressEvent(e) : keyReleaseEvent(e);
            if(!e.isAccepted()) return false;
            break;
        }

        case PP_INPUTEVENT_TYPE_MOUSEDOWN:
        case PP_INPUTEVENT_TYPE_MOUSEUP: {
            pp::MouseInputEvent mouseEvent(event);
            MouseEvent e(static_cast<MouseEvent::Button>(mouseEvent.GetButton()), {mouseEvent.GetPosition().x(), mouseEvent.GetPosition().y()}, static_cast<InputEvent::Modifier>(mouseEvent.GetModifiers()));
            event.GetType() == PP_INPUTEVENT_TYPE_MOUSEDOWN ? mousePressEvent(e) : mouseReleaseEvent(e);
            if(!e.isAccepted()) return false;
            break;
        }

        case PP_INPUTEVENT_TYPE_MOUSEMOVE: {
            pp::MouseInputEvent mouseEvent(event);
            MouseMoveEvent e({mouseEvent.GetPosition().x(), mouseEvent.GetPosition().y()},  {mouseEvent.GetMovement().x(), mouseEvent.GetMovement().y()}, static_cast<InputEvent::Modifier>(mouseEvent.GetModifiers()));
            mouseMoveEvent(e);
            if(!e.isAccepted()) return false;
            break;
        }

        default: return false;
    }

    /* Assume everything is properly sequential here */
    CORRADE_INTERNAL_ASSERT((tmpFlags & Flag::SwapInProgress) == (flags & Flag::SwapInProgress));

    /* Redraw, if it won't be handled after swap automatically */
    if((flags & Flag::Redraw) && !(flags & Flag::SwapInProgress)) {
        flags &= ~Flag::Redraw;
        drawEvent();
    }

    return true;
}

void NaClApplication::swapBuffers() {
    /* Swap already in progress, do nothing */
    if(flags & Flag::SwapInProgress) return;

    /* Swap buffers and call swapCallback() when done */
    flags |= Flag::SwapInProgress;
    graphics->SwapBuffers(pp::CompletionCallback(&swapCallback, this));
}

void NaClApplication::swapCallback(void* applicationInstance, std::int32_t) {
    NaClApplication* instance = static_cast<NaClApplication*>(applicationInstance);
    instance->flags &= ~Flag::SwapInProgress;

    /* Redraw, if requested */
    if(instance->flags & Flag::Redraw) {
        instance->flags &= ~Flag::Redraw;
        instance->drawEvent();
    }
}

void NaClApplication::setMouseLocked(bool enabled) {
    /* Already done, nothing to do */
    if(enabled == isMouseLocked()) return;

    if(enabled) LockMouse(pp::CompletionCallback(&mouseLockCallback, this));
    else UnlockMouse();
}

void NaClApplication::mouseLockCallback(void* applicationInstance, std::int32_t) {
    NaClApplication* instance = static_cast<NaClApplication*>(applicationInstance);
    instance->flags |= Flag::MouseLocked;
}

void NaClApplication::viewportEvent(const Vector2i&) {}
void NaClApplication::keyPressEvent(KeyEvent&) {}
void NaClApplication::keyReleaseEvent(KeyEvent&) {}
void NaClApplication::mousePressEvent(MouseEvent&) {}
void NaClApplication::mouseReleaseEvent(MouseEvent&) {}
void NaClApplication::mouseMoveEvent(MouseMoveEvent&) {}

template class BasicScreen<NaClApplication>;
template class BasicScreenedApplication<NaClApplication>;

}}<|MERGE_RESOLUTION|>--- conflicted
+++ resolved
@@ -60,12 +60,7 @@
 #ifndef DOXYGEN_GENERATING_OUTPUT
 NaClApplication::NaClApplication(const Arguments& arguments): Instance(arguments), Graphics3DClient(this), MouseLock(this), c(nullptr) {
     debugOutput = new ConsoleDebugOutput(this);
-<<<<<<< HEAD
-    /* GCC 4.5 can't handle {} here (wtf) */
-    createContext(Configuration());
-=======
     createContext();
->>>>>>> a9fe6358
 }
 #endif
 
