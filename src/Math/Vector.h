--- conflicted
+++ resolved
@@ -161,15 +161,11 @@
         #ifndef CORRADE_GCC46_COMPATIBILITY
         template<class U, class V = decltype(Implementation::VectorConverter<size, T, U>::from(std::declval<U>()))> constexpr explicit Vector(const U& other): Vector(Implementation::VectorConverter<size, T, U>::from(other)) {}
         #else
-<<<<<<< HEAD
         #ifndef CORRADE_GCC44_COMPATIBILITY
-        template<class U, class V = decltype(Implementation::VectorConverter<size, T, U>::from(std::declval<U>()))> inline explicit Vector(const U& other) {
-        #else
-        template<class U, class V = decltype(Implementation::VectorConverter<size, T, U>::from(*static_cast<const U*>(nullptr)))> inline explicit Vector(const U& other) {
-        #endif
-=======
         template<class U, class V = decltype(Implementation::VectorConverter<size, T, U>::from(std::declval<U>()))> explicit Vector(const U& other) {
->>>>>>> b9a72bd3
+        #else
+        template<class U, class V = decltype(Implementation::VectorConverter<size, T, U>::from(*static_cast<const U*>(nullptr)))> explicit Vector(const U& other) {
+        #endif
             *this = Implementation::VectorConverter<size, T, U>::from(other);
         }
         #endif
@@ -181,15 +177,11 @@
         Vector<size, T>& operator=(const Vector<size, T>&) = default;
 
         /** @brief Convert vector to external representation */
-<<<<<<< HEAD
         #ifndef CORRADE_GCC44_COMPATIBILITY
-        template<class U, class V = decltype(Implementation::VectorConverter<size, T, U>::to(std::declval<Vector<size, T>>()))> inline constexpr explicit operator U() const {
-        #else
-        template<class U, class V = decltype(Implementation::VectorConverter<size, T, U>::to(*static_cast<const Vector<size, T>*>(nullptr)))> inline constexpr operator U() const {
-        #endif
-=======
         template<class U, class V = decltype(Implementation::VectorConverter<size, T, U>::to(std::declval<Vector<size, T>>()))> constexpr explicit operator U() const {
->>>>>>> b9a72bd3
+        #else
+        template<class U, class V = decltype(Implementation::VectorConverter<size, T, U>::to(*static_cast<const Vector<size, T>*>(nullptr)))> constexpr operator U() const {
+        #endif
             /** @bug Why this is not constexpr under GCC 4.6? */
             return Implementation::VectorConverter<size, T, U>::to(*this);
         }
