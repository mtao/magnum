--- conflicted
+++ resolved
@@ -255,15 +255,9 @@
         /* Don't crash when glGetString() returns nullptr */
         const char* e = reinterpret_cast<const char*>(glGetString(GL_EXTENSIONS));
         if(e) {
-<<<<<<< HEAD
-            vector<string> extensions = Corrade::Utility::split(e, ' ');
+            vector<string> extensions = Corrade::Utility::String::split(e, ' ');
             for(auto it = extensions.begin(); it != extensions.end(); ++it) {
                 auto found = futureExtensions.find(*it);
-=======
-            vector<string> extensions = Corrade::Utility::String::split(e, ' ');
-            for(const string& extension: extensions) {
-                auto found = futureExtensions.find(extension);
->>>>>>> 1482dd9f
                 if(found != futureExtensions.end()) {
                     _supportedExtensions.push_back(found->second);
                     extensionStatus.set(found->second._index);
